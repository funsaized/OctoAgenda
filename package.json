{
  "name": "ics-scraper",
  "version": "1.0.0",
  "private": true,
  "scripts": {
    "dev": "next dev",
    "build": "next build",
    "start": "next start",
    "lint": "next lint",
    "type-check": "tsc --noEmit",
    "format": "prettier --write .",
    "format:check": "prettier --check ."
  },
  "dependencies": {
<<<<<<< HEAD
    "@anthropic-ai/sdk": "^0.58.0",
    "@mendable/firecrawl-js": "^4.6.2",
    "bootstrap": "^5.3.7",
    "date-fns": "^4.1.0",
    "date-fns-tz": "^3.1.3",
    "fast-levenshtein": "^3.0.0",
    "ical-generator": "^8.1.1",
    "next": "15.4.6",
    "p-retry": "^6.2.0",
=======
    "@anthropic-ai/sdk": "^0.70.1",
    "bootstrap": "^5.3.8",
    "cheerio": "^1.0.0-rc.12",
    "date-fns": "^4.1.0",
    "date-fns-tz": "^3.1.3",
    "ical-generator": "^10.0.0",
    "next": "16.0.3",
    "node-fetch": "^3.3.2",
    "p-retry": "^7.1.0",
>>>>>>> 4c587579
    "partial-json": "^0.1.7",
    "react": "19.2.0",
    "react-dom": "19.2.0",
    "react-hook-form": "^7.66.1",
    "zod": "^4.1.13"
  },
  "devDependencies": {
    "@eslint/eslintrc": "^3",
<<<<<<< HEAD
    "@trivago/prettier-plugin-sort-imports": "^5.2.2",
    "@types/fast-levenshtein": "^0.0.4",
    "@types/node": "^20",
=======
    "@trivago/prettier-plugin-sort-imports": "^6.0.0",
    "@types/node": "^24",
>>>>>>> 4c587579
    "@types/react": "^19",
    "@types/react-dom": "^19",
    "eslint": "^9",
    "eslint-config-next": "16.0.3",
    "prettier": "^3.6.2",
    "typescript": "^5"
  }
}<|MERGE_RESOLUTION|>--- conflicted
+++ resolved
@@ -12,27 +12,17 @@
     "format:check": "prettier --check ."
   },
   "dependencies": {
-<<<<<<< HEAD
-    "@anthropic-ai/sdk": "^0.58.0",
     "@mendable/firecrawl-js": "^4.6.2",
-    "bootstrap": "^5.3.7",
     "date-fns": "^4.1.0",
     "date-fns-tz": "^3.1.3",
     "fast-levenshtein": "^3.0.0",
-    "ical-generator": "^8.1.1",
-    "next": "15.4.6",
-    "p-retry": "^6.2.0",
-=======
     "@anthropic-ai/sdk": "^0.70.1",
     "bootstrap": "^5.3.8",
     "cheerio": "^1.0.0-rc.12",
-    "date-fns": "^4.1.0",
-    "date-fns-tz": "^3.1.3",
     "ical-generator": "^10.0.0",
     "next": "16.0.3",
     "node-fetch": "^3.3.2",
     "p-retry": "^7.1.0",
->>>>>>> 4c587579
     "partial-json": "^0.1.7",
     "react": "19.2.0",
     "react-dom": "19.2.0",
@@ -41,14 +31,9 @@
   },
   "devDependencies": {
     "@eslint/eslintrc": "^3",
-<<<<<<< HEAD
-    "@trivago/prettier-plugin-sort-imports": "^5.2.2",
     "@types/fast-levenshtein": "^0.0.4",
-    "@types/node": "^20",
-=======
     "@trivago/prettier-plugin-sort-imports": "^6.0.0",
     "@types/node": "^24",
->>>>>>> 4c587579
     "@types/react": "^19",
     "@types/react-dom": "^19",
     "eslint": "^9",
